use std::path::Path;

use cc::Build;

fn main() {
    let docs_rs = std::env::var_os("DOCS_RS");

    let ffmpeg_features = ac_ffmpeg_features::ffmpeg_features(docs_rs.is_some());

    for feature in &ffmpeg_features {
        println!("cargo:rustc-cfg={}", feature);
    }

    // skip building native resources during docs.rs builds
    if docs_rs.is_some() {
        return;
    }

    let src_dir = Path::new("src");

    let src_format_dir = src_dir.join("format");
    let src_codec_dir = src_dir.join("codec");
    let src_codec_audio_dir = src_codec_dir.join("audio");
    let src_codec_subtitles_dir = src_codec_dir.join("subtitle");
    let src_codec_video_dir = src_codec_dir.join("video");

    println!("cargo:rerun-if-changed={}", src_dir.display());

    let mut build = Build::new();

    build.include(src_dir);

    for dir in ac_ffmpeg_build::ffmpeg_include_dirs(true) {
        build.include(dir);
    }

    for feature in &ffmpeg_features {
        build.define(&format!("FFW_FEATURE_{}", feature.to_uppercase()), None);
    }

    build
        .file(src_dir.join("error.c"))
        .file(src_dir.join("logger.c"))
        .file(src_dir.join("packet.c"))
        .file(src_dir.join("time.c"))
        .file(src_format_dir.join("demuxer.c"))
        .file(src_format_dir.join("io.c"))
        .file(src_format_dir.join("muxer.c"))
        .file(src_format_dir.join("stream.c"))
        .file(src_codec_dir.join("bsf.c"))
        .file(src_codec_dir.join("mod.c"))
        .file(src_codec_dir.join("frame.c"))
        .file(src_codec_audio_dir.join("resampler.c"))
<<<<<<< HEAD
        .file(src_codec_subtitles_dir.join("transcoder.c"))
        .file(src_codec_video_dir.join("scaler.c"))
        .compile("ffwrapper");
=======
        .file(src_codec_video_dir.join("scaler.c"));

    if cfg!(feature = "filters") {
        build.file(src_codec_video_dir.join("filter.c"));
    }

    build.compile("ffwrapper");
>>>>>>> bde16c34

    for dir in ac_ffmpeg_build::ffmpeg_lib_dirs(true) {
        println!("cargo:rustc-link-search=native={}", dir.display());
    }

    let ffmpeg_link_mode = link_mode();

    if cfg!(feature = "filters") {
        link("avfilter", ffmpeg_link_mode);
    }

    link("avcodec", ffmpeg_link_mode);
    link("avformat", ffmpeg_link_mode);
    link("avutil", ffmpeg_link_mode);
    link("swresample", ffmpeg_link_mode);
    link("swscale", ffmpeg_link_mode);
}

/// Get the FFmpeg link mode.
fn link_mode() -> &'static str {
    std::env::var("FFMPEG_STATIC")
        .map(|v| match v.as_str() {
            "0" => "dylib",
            _ => "static",
        })
        .unwrap_or("dylib")
}

/// Link a given library.
fn link(lib: &str, mode: &str) {
    println!("cargo:rustc-link-lib={}={}", mode, lib);
}<|MERGE_RESOLUTION|>--- conflicted
+++ resolved
@@ -51,19 +51,15 @@
         .file(src_codec_dir.join("mod.c"))
         .file(src_codec_dir.join("frame.c"))
         .file(src_codec_audio_dir.join("resampler.c"))
-<<<<<<< HEAD
         .file(src_codec_subtitles_dir.join("transcoder.c"))
         .file(src_codec_video_dir.join("scaler.c"))
         .compile("ffwrapper");
-=======
-        .file(src_codec_video_dir.join("scaler.c"));
 
     if cfg!(feature = "filters") {
         build.file(src_codec_video_dir.join("filter.c"));
     }
 
     build.compile("ffwrapper");
->>>>>>> bde16c34
 
     for dir in ac_ffmpeg_build::ffmpeg_lib_dirs(true) {
         println!("cargo:rustc-link-search=native={}", dir.display());
